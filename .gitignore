--- conflicted
+++ resolved
@@ -6,26 +6,21 @@
 venv/
 .env
 
-# Credentials and local data
+# Credenciales y datos locales
 credentials.json
 checkpoint.json
 logs/
 
-# OS / IDE
+# Sistema operativo / IDE
 .DS_Store
 *.code-workspace
 
-<<<<<<< HEAD
+# Archivos y directorios del proyecto
 script.py
 docker-compose.yml
 Dockerfile
-/recreacion_linux
-/scripts/_legacy
-=======
-# scripts
-scripts/_legacy/
-.env
-/recreacion_linux
 *.yml
-Dockerfile
->>>>>>> 29715023
+
+# Directorios específicos
+/recreacion_linux/
+scripts/_legacy/